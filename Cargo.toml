[package]
name = "sonar"
version = "0.10.0"
edition = "2021"

# See more keys and their definitions at https://doc.rust-lang.org/cargo/reference/manifest.html

[dependencies]
subprocess = "0.2"
<<<<<<< HEAD
chrono = "0.4"
hostname = "0.3"
csv = "1.3"
log = "0.4"
env_logger = "0.11"
page_size = "0.6"
=======
clap = { version = "4.5", features = ["derive"] }
>>>>>>> e572e254
libc = "0.2"
signal-hook = { version = "0.3", default-features = false, features = [] }<|MERGE_RESOLUTION|>--- conflicted
+++ resolved
@@ -7,15 +7,5 @@
 
 [dependencies]
 subprocess = "0.2"
-<<<<<<< HEAD
-chrono = "0.4"
-hostname = "0.3"
-csv = "1.3"
-log = "0.4"
-env_logger = "0.11"
-page_size = "0.6"
-=======
-clap = { version = "4.5", features = ["derive"] }
->>>>>>> e572e254
 libc = "0.2"
 signal-hook = { version = "0.3", default-features = false, features = [] }