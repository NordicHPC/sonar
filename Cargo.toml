--- conflicted
+++ resolved
@@ -8,12 +8,5 @@
 [dependencies]
 subprocess = "0.2"
 clap = { version = "4.5", features = ["derive"] }
-<<<<<<< HEAD
-csv = "1.3"
-page_size = "0.6"
-=======
-log = "0.4"
-env_logger = "0.11"
->>>>>>> cb4349ad
 libc = "0.2"
 signal-hook = { version = "0.3", default-features = false, features = [] }