[package]
name = "sonar"
version = "0.10.0"
edition = "2021"

# See more keys and their definitions at https://doc.rust-lang.org/cargo/reference/manifest.html

[dependencies]
subprocess = "0.2"
<<<<<<< HEAD
hostname = "0.3"
=======
chrono = "0.4"
>>>>>>> b63ccc7c
clap = { version = "4.5", features = ["derive"] }
log = "0.4"
env_logger = "0.11"
libc = "0.2"
signal-hook = "0.3"
serde_json = "1.0.114"
serde = { version = "1.0.197", features = ["derive"] }<|MERGE_RESOLUTION|>--- conflicted
+++ resolved
@@ -7,11 +7,6 @@
 
 [dependencies]
 subprocess = "0.2"
-<<<<<<< HEAD
-hostname = "0.3"
-=======
-chrono = "0.4"
->>>>>>> b63ccc7c
 clap = { version = "4.5", features = ["derive"] }
 log = "0.4"
 env_logger = "0.11"
