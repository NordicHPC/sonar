[![image](https://github.com/NordicHPC/sonar/workflows/Test/badge.svg)](https://github.com/NordicHPC/sonar/actions)
[![image](https://img.shields.io/badge/license-%20GPL--v3.0-blue.svg)](LICENSE)


# sonar

Tool to profile usage of HPC resources by regularly probing processes.

Sonar examines `/proc` and runs some diagnostic programs and filters and groups the output and
prints it to stdout as CSV text.  The file format is defined in detail below.

![image of a fish swarm](img/sonar-small.png)

Image: [Midjourney](https://midjourney.com/), [CC BY-NC 4.0](https://creativecommons.org/licenses/by-nc/4.0/legalcode)


## Changes since v0.7.0

**Better data**.  More clarifications, more data points.

**Less use of external programs**.  We go directly to `/proc` for data, and no longer run `ps`.

## Changes since v0.6.0

**Improved filtering.** The process filters used in previous versions (minimum CPU and memory usage)
are nonmonotonic in that job records for a long-running job can come and go in the log over time.
Those filters are still available but monotonic filters (for non-system jobs and for jobs that have
been running long enough) are now available and will result in more easily understood jobs.

**Improved merging.** Earlier, sonar would merge some processes unconditionally and somewhat
opaquely.  All merging is now controlled by command-line switches and more transparent.

**Better data.** Additional data points are gathered, notably for GPUs, and the meaning of the data
being gathered has been clarified.

**Self-documenting.** The file format has changed to use named fields, which allows the introduction
of fields and the use of default values.

**Clearer division of labor with a front-end tool.** Front-end tools such as
[jobgraph](https://github.com/NordicHPC/jobgraph) and
[sonalyze](https://github.com/NAICNO/Jobanalyzer/tree/main/sonalyze) ingest well-defined and
simply-created sonar data, process it and present it in specialized ways, removing those burdens
from sonar.

## Changes since v0.5.0

**This tool focuses on how resources are used**. What is actually running.  Its
focus is not (anymore) whether and how resources are under-used compared to
Slurm allocations. But this functionality can be re-inserted.

**We have rewritten it from Python to Rust**. The motivation was to have one
self-contained binary, without any other dependencies or environments to load,
so that the call can execute in milliseconds and so that it has minimal impact
on the resources on a large computing cluster. You can find the Python version
on the [python](https://github.com/NordicHPC/sonar/tree/python) branch.

Versions until 0.5.0 are available on [PyPI](https://pypi.org/project/sonar/).

You can find the old code on the
[with-slurm-data](https://github.com/NordicHPC/sonar/tree/with-slurm-data)
branch.


## Installation

- Make sure you have [Rust installed](https://www.rust-lang.org/learn/get-started) (I install Rust through `rustup`)
- Clone this project
- Build it: `cargo build --release`
- The binary is then located at `target/release/sonar`
- Copy it to where-ever it needs to be


## Collect processes with `sonar ps`

Available options:
```console
$ sonar

Usage: sonar <COMMAND>

Commands:
  ps       Take a snapshot of the currently running processes
  analyze  Not yet implemented
  help     Print this message or the help of the given subcommand(s)

Options:
  -h, --help     Print help
  -V, --version  Print version
```

We run `sonar ps` every 5 minutes on every compute node.

```console
$ sonar ps --help
Take a snapshot of the currently running processes

Usage: sonar ps [OPTIONS]

Options:
      --batchless
          Synthesize a job ID from the process tree in which a process finds itself
      --rollup
          Merge process records that have the same job ID and command name
      --min-cpu-percent <MIN_CPU_PERCENT>
          Include records for jobs that have on average used at least this percentage of CPU, note this is nonmonotonic [default: none]
      --min-mem-percent <MIN_MEM_PERCENT>
          Include records for jobs that presently use at least this percentage of real memory, note this is nonmonotonic [default: none]
      --min-cpu-time <MIN_CPU_TIME>
          Include records for jobs that have used at least this much CPU time (in seconds) [default: none]
      --exclude-system-jobs
          Exclude records for system jobs (uid < 1000)
      --exclude-users <EXCLUDE_USERS>
          Exclude records for these comma-separated user names [default: none]
      --exclude-commands <EXCLUDE_COMMANDS>
          Exclude records whose commands start with these comma-separated names [default: none]
      --lockdir <LOCKDIR>
          Create a per-host lockfile in this directory and exit early if the file exists on startup [default: none]
  -h, --help
          Print help
```

**NOTE** that if you use `--lockdir`, it should name a directory that is cleaned on reboot, such as
`/var/run`, `/run`, or a tmpfs, and ideally it is a directory on a disk local to the node, not a
shared disk.

Here is an example output:
```console
$ sonar ps --exclude-system-jobs --min-cpu-time=10 --rollup

v=0.7.0,time=2023-08-10T11:09:41+02:00,host=somehost,cores=8,user=someone,job=0,cmd=fish,cpu%=2.1,cpukib=64400,gpus=none,gpu%=0,gpumem%=0,gpukib=0,cputime_sec=138
v=0.7.0,time=2023-08-10T11:09:41+02:00,host=somehost,cores=8,user=someone,job=0,cmd=sonar,cpu%=761,cpukib=372,gpus=none,gpu%=0,gpumem%=0,gpukib=0,cputime_sec=137
v=0.7.0,time=2023-08-10T11:09:41+02:00,host=somehost,cores=8,user=someone,job=0,cmd=brave,cpu%=14.6,cpukib=2907168,gpus=none,gpu%=0,gpumem%=0,gpukib=0,cputime_sec=3532
v=0.7.0,time=2023-08-10T11:09:41+02:00,host=somehost,cores=8,user=someone,job=0,cmd=alacritty,cpu%=0.8,cpukib=126700,gpus=none,gpu%=0,gpumem%=0,gpukib=0,cputime_sec=51
v=0.7.0,time=2023-08-10T11:09:41+02:00,host=somehost,cores=8,user=someone,job=0,cmd=pulseaudio,cpu%=0.7,cpukib=90640,gpus=none,gpu%=0,gpumem%=0,gpukib=0,cputime_sec=399
v=0.7.0,time=2023-08-10T11:09:41+02:00,host=somehost,cores=8,user=someone,job=0,cmd=slack,cpu%=3.9,cpukib=716924,gpus=none,gpu%=0,gpumem%=0,gpukib=0,cputime_sec=266
```

<<<<<<< HEAD
### Version 0.8.0 file format

Version 0.8.0 adds two fields:

`memtotalkib` (optional, default "0"): The amount of physical RAM on this host, a nonnegative
integer, with 0 meaning "unknown".

`rssanonkib` (optional, default "0"): The current CPU data "RssAnon" (resident private) memory in KiB,
a nonnegative integer, with 0 meaning "no data available".

Version 0.8.0 also clarifies that the existing `cpukib` field reports virtual data+stack memory, not
resident memory nor virtual total memory.
=======
### Version 0.8.0 file format (evolving)

Fields with default values are not printed.
>>>>>>> b21dd68f

### Version 0.7.0 file format

Each field has the syntax `name=value` where the names are defined below.  Fields are separated by
commas, and each record is terminated by a newline.  The syntax of the file is therefore as for CSV
(including all rules for quoting).  However the semantics do not adhere to strict CSV: there may be
a variable number of fields ("columns"), and as the fields are named, they need not be presented in
any particular order.  Not all of the fields may be present - they have default values as noted
below.  Consumers should assume that new fields may appear, and should not treat records with
unknown field names as errors.  Broadly we would like to guarantee that fields never change meaning.

Integer fields will tend to be truncated toward zero, not rounded or rounded up.

The field names and their meaning are:

`v` (required): The record version number, a semantic version number on the format `n.m.o`.

`time` (required): The time stamp of the sample, an ISO time format string without fractional
seconds but with TZO.  Every record created from a single invocation of `sonar` has the same
timestamp (consumers may depend on this).

`host` (required): The fully qualified domain name of the host running the job, an alphanumeric
string.  There is only a single host.  If the job spans hosts, there will be multiple records for
the job, one per host; see `job` below.

`user` (required): The local Unix user name of user owning the job, an alphanumeric string.  This
can also be `_zombie_<pid>` for zombie processes, where `<pid>` is the process ID of the process.

`cmd` (required): The executable name of the process/command without command line arguments, an
alphanumeric string.  This can be `_unknown_` for zombie jobs, or `_noinfo_` for non-zombies when
the command name can't be found.

`cores` (optional, default "0"): The number of cores on this host, a nonnegative integer, with 0
meaning "unknown".

<<<<<<< HEAD
`user` (required): The local Unix user name of user owning the job, an alphanumeric string.  This
can also be `_zombie_<pid>` for zombie processes, where `<pid>` is the process ID of the process.
=======
`memtotalkib` (optional, default "0"): The amount of physical RAM on this host, a nonnegative
integer, with 0 meaning "unknown".
>>>>>>> b21dd68f

`job` (optional, default "0"): The job ID, a positive integer. This field will be 0 if the job or
process does not have a meaningful ID.  There may be many records for the same job, one for each
process in the job (subject to filtering); these records can have different host names too.
Processes in the same job on the same host are merged if the `--rollup` command line option is used
and the processes have the same `cmd` value.

NOTE CAREFULLY that if the job ID is 0 then the process record is for a unique job with unknown job
ID.  Multiple records with the job ID 0 should never be merged into a single job by the consumer.

`pid` (optional, default "0"): The process ID of the job, a positive integer.  For a rolled-up job
(see `rolledup` below) this has value zero.  Otherwise, this record represents one process and so
the field holds the process ID.

`cpu%` (optional, default "0"): The running average CPU percentage over the true lifetime of the
process (ie computed independently of the sonar log), a nonnegative floating-point number.  100.0
corresponds to "one full core's worth of computation".

`cpukib` (optional, default "0"): The current CPU data+stack virtual memory used in KiB, a
nonnegative integer.

`gpus` (optional, default "none"): The list of GPUs currently used by the job, a comma-separated
list of GPU device numbers, all of them nonnegative integers.  The value can instead be `none` when
the process uses no GPUs, or `unknown` when the process is known to use GPUs but their device
numbers can't be determined.

`gpu%` (optional, default "0"): The current GPU percentage utilization summed across all cards, a
nonnegative floating-point number.  100.0 corresponds to "one full card's worth of computation".

`gpukib` (optional, default "0"): The current GPU memory used in KiB, a nonnegative integer.  This
is summed across all cards.

The difference between `gpukib` and `gpumem%` (below) is that, on some cards some of the time, it is
possible to determine one of these but not the other, and vice versa.  For example, on the NVIDIA
cards we can read both quantities for running processes but only `gpukib` for some zombies.  On the
other hand, on our AMD cards there is no support for detecting the absolute amount of memory used,
nor the total amount of memory on the cards, only the percentage of gpu memory used.  Sometimes we
can convert one figure to another, but other times we cannot quite do that.  Rather than encoding
the logic for dealing with this in sonar, the task is currently offloaded to the front end.

`gpumem%` (optional, default "0"): The current GPU memory usage percentage, a nonnegative
floating-point number.  This is summed across all cards.  100.0 corresponds to "one full card's
worth of memory".

`cputime_sec` (optional, default "0"): Accumulated CPU time in seconds that a process has used over
its lifetime, a nonnegative integer.  The value includes time used by child processes that have
since terminated.

`rolledup` (optional, default "0"): The number of additional processes with the same `job` and `cmd`
that have been rolled into this one in response to the `--rollup` switch.  That is, if the value is
`1`, the record represents the sum of the data for two processes.  If a record represents part of a
rolled-up job then this field must be present.


### Version 0.6.0 file format (and earlier)

The fields in version 0.6.0 are unnamed and the fields are always presented in the same order.  The
fields have (mostly) the same syntax and semantics as the 0.7.0 fields, with these notable differences:

* The time field has a fractional-second part and is always UTC (the TZO is always +00:00)
* The `gpus` field is a base-2 binary number representing a bit vector for the cards used; for the `unknown` value, it is a string of `1` of length 32.

The order of fields is:

`time`, `host`, `cores`, `user`, `job`, `cmd`, `cpu%`, `cpukib`, `gpus`, `gpu%`, `gpumem%`, `gpukib`

where the fields starting with `gpus` may be absent and should be taken to have the defaults
presented above.

Earlier versions of `sonar` would always roll up processes with the same `job` and `cmd`, so older
records may or may not represent multiple processes' worth of data.


## Collect results with `sonar analyze` :construction:

The `analyze` command is work in progress.  Sonar data are used by two other tools:

* [JobGraph](https://github.com/NordicHPC/jobgraph) provides high-level plots of system activity. Mapping
  files for JobGraph can be found in the [data](data) folder.
* [JobAnalyzer](https://github.com/NAICNO/Jobanalyzer) allows sonar logs to be queried and analyzed, and
  provides dashboards, interactive and batch queries, and reporting of system activity, policy violations,
  hung jobs, and more.

## Authors

- [Radovan Bast](https://bast.fr)
- Mathias Bockwoldt
- [Lars T. Hansen](https://github.com/lars-t-hansen)
- Henrik Rojas Nagel


## Early design goals and design decisions

- Easy installation
- Minimal overhead for recording
- Can be used as health check tool
- Does not need root permissions

**Use `ps` instead of `top`**:
We started using `top` but it turned out that `top` is dependent on locale, so
it displays floats with comma instead of decimal point in many non-English
locales. `ps` always uses decimal points. In addition, `ps` is (arguably) more
versatile/configurable and does not print the header that `top` prints. All
these properties make the `ps` output easier to parse than the `top` output.

**Do not interact with the Slurm database at all**:
The initial version correlated information we gathered from `ps` (what is
actually running) with information from Slurm (what was requested). This was
useful and nice to have but became complicated to maintain since Slurm could
become unresponsive and then processes were piling up.

**Why not also recording the `pid`**?:
Because we sum over processes of the same name that may be running over many
cores to have less output so that we can keep logs in plain text
([csv](https://en.wikipedia.org/wiki/Comma-separated_values)) and don't have to
maintain a database or such.


## Later design goals and design decisions

The needs of [Jobanalyzer](https://github.com/NAICNO/Jobanalyzer) and some bug fixes have led to
some feature creep (more data are reported), a bit of redesign (go directly to `/proc`, do not run
`ps`), and some quirky semantics (`cpu%` is only a good number for the first data point but is still
always reported, and `cputime/sec` is reported to complement it; and there's a distinction between
virtual and real memory that is possibly more useful on GPU-full and interactive systems than on HPC
CPU-only compute nodes).


## Security and robustness

The tool does **not** need root permissions.  It does not modify anything and writes output to
stdout (and errors to stderr).

On CPUs, no external commands are called by `sonar ps`.

On GPUs, `sonar ps` will attempt to use `nvidia-smi` and `rocm-smi` to record GPU utilization; the
tool gives up and stops if the latter subprocesses do not return within a few seconds to avoid a pile-up
of processes.

Optionally, `sonar` will use a lockfile to avoid a pile-up of processes.


## How we run sonar on a cluster

We let cron execute the following script every 5 minutes on every compute node:

```bash
#!/usr/bin/env bash

set -euf -o pipefail

sonar_directory=/cluster/shared/sonar/data

path=$(date '+%Y/%m/%d')
output_directory=${sonar_directory}/${path}

mkdir -p ${output_directory}

/cluster/bin/sonar ps >> ${output_directory}/${HOSTNAME}.csv
```

This produces ca. 25-50 MB data per day on Saga (using mostly the old v0.5.0 file format), 5-20 MB
on Fox (including login and interactive nodes), using the new v0.8.0 file format), and 10-20MB per
day on the UiO ML nodes (all interactive), with significant variation.  Being text data, it
compresses extremely well.


## Similar and related tools

- Reference implementation which serves as inspiration:
  <https://github.com/UNINETTSigma2/appusage>
- [TACC Stats](https://github.com/TACC/tacc_stats)
- [Ganglia Monitoring System](http://ganglia.info/)<|MERGE_RESOLUTION|>--- conflicted
+++ resolved
@@ -135,8 +135,10 @@
 v=0.7.0,time=2023-08-10T11:09:41+02:00,host=somehost,cores=8,user=someone,job=0,cmd=slack,cpu%=3.9,cpukib=716924,gpus=none,gpu%=0,gpumem%=0,gpukib=0,cputime_sec=266
 ```
 
-<<<<<<< HEAD
-### Version 0.8.0 file format
+
+### Version 0.8.0 file format (evolving)
+
+Fields with default values are not printed.
 
 Version 0.8.0 adds two fields:
 
@@ -148,11 +150,7 @@
 
 Version 0.8.0 also clarifies that the existing `cpukib` field reports virtual data+stack memory, not
 resident memory nor virtual total memory.
-=======
-### Version 0.8.0 file format (evolving)
-
-Fields with default values are not printed.
->>>>>>> b21dd68f
+
 
 ### Version 0.7.0 file format
 
@@ -188,13 +186,8 @@
 `cores` (optional, default "0"): The number of cores on this host, a nonnegative integer, with 0
 meaning "unknown".
 
-<<<<<<< HEAD
-`user` (required): The local Unix user name of user owning the job, an alphanumeric string.  This
-can also be `_zombie_<pid>` for zombie processes, where `<pid>` is the process ID of the process.
-=======
 `memtotalkib` (optional, default "0"): The amount of physical RAM on this host, a nonnegative
 integer, with 0 meaning "unknown".
->>>>>>> b21dd68f
 
 `job` (optional, default "0"): The job ID, a positive integer. This field will be 0 if the job or
 process does not have a meaningful ID.  There may be many records for the same job, one for each
