// Run "ps" and return a vector of structures with all the information we need.

use crate::command;
use crate::jobs;
use crate::util;

#[derive(PartialEq)]
pub struct Process {
    pub pid: usize,
    pub user: String,
    pub cpu_pct: f64,
    pub mem_pct: f64,
    pub mem_size_kib: usize,
    pub command: String,
    pub session: String,         // "" if !jobs.need_process_tree()
}

pub fn get_process_information(jobs: &mut dyn jobs::JobManager) -> Vec<Process> {
    let need_process_tree = jobs.need_process_tree();
    if let Some(out) = command::safe_command(
        if need_process_tree {
            PS_COMMAND_COMPLETE
        } else {
            PS_COMMAND_FILTERED
        },
        TIMEOUT_SECONDS,
    ) {
        parse_ps_output(&out, need_process_tree)
    } else {
        vec![]
    }
}

const TIMEOUT_SECONDS: u64 = 2; // for `ps`

const PS_COMMAND_FILTERED: &str =
    "ps -e --no-header -o pid,user:22,pcpu,pmem,size,comm | grep -v ' 0.0  0.0 '";

const PS_COMMAND_COMPLETE: &str = "ps -e --no-header -o pid,user:22,pcpu,pmem,size,sess,comm";

fn parse_ps_output(raw_text: &str, complete_output: bool) -> Vec<Process> {
    raw_text
        .lines()
        .map(|line| {
            let (start_indices, parts) = util::chunks(line);
            Process {
                pid: parts[0].parse::<usize>().unwrap(),
                user: parts[1].to_string(),
                cpu_pct: parts[2].parse::<f64>().unwrap(),
                mem_pct: parts[3].parse::<f64>().unwrap(),
                mem_size_kib: parts[4].parse::<usize>().unwrap(),
                session: if complete_output { parts[5].to_string() } else { "".to_string() },
                // this is done because command can have spaces
                command: line[start_indices[if complete_output { 6 } else { 5 }]..].to_string(),
            }
        })
        .collect::<Vec<Process>>()
}

#[cfg(test)]
pub fn parsed_partial_test_output() -> Vec<Process> {
    let text = "   2022 bob                            10.0 20.0 553348 slack
  42178 bob                            10.0 15.0 353348 chromium
  42178 bob                            10.0 15.0  5536 chromium
  42189 alice                          10.0  5.0  5528 slack
  42191 bob                            10.0  5.0  5552 someapp
  42213 alice                          10.0  5.0 348904 some app
  42213 alice                          10.0  5.0 135364 some app";

    parse_ps_output(text, false)
}

#[test]
fn test_parse_ps_output() {
    macro_rules! proc(
	{ $a:expr, $b:expr, $c:expr, $d:expr, $e: expr, $f:expr } => {
	    Process { pid: $a,
		      user: $b.to_string(),
		      cpu_pct: $c,
		      mem_pct: $d,
		      mem_size_kib: $e,
		      command: $f.to_string()
	    }
	});

<<<<<<< HEAD
    assert!(parsed_test_output().into_iter().eq(vec![
        proc! {  2022, "bob",   10.0, 20.0, 553348, "slack" },
        proc! { 42178, "bob",   10.0, 15.0, 353348, "chromium" },
        proc! { 42178, "bob",   10.0, 15.0,   5536, "chromium" },
        proc! { 42189, "alice", 10.0,  5.0,   5528, "slack" },
        proc! { 42191, "bob",   10.0,  5.0,   5552, "someapp" },
        proc! { 42213, "alice", 10.0,  5.0, 348904, "some app" },
        proc! { 42213, "alice", 10.0,  5.0, 135364, "some app" }
=======
    assert!(parsed_partial_test_output().into_iter().eq(vec![
        proc! {  "2022", "bob",   10.0, 20.0, 553348, "slack" },
        proc! { "42178", "bob",   10.0, 15.0, 353348, "chromium" },
        proc! { "42178", "bob",   10.0, 15.0,   5536, "chromium" },
        proc! { "42189", "alice", 10.0,  5.0,   5528, "slack" },
        proc! { "42191", "bob",   10.0,  5.0,   5552, "someapp" },
        proc! { "42213", "alice", 10.0,  5.0, 348904, "some app" },
        proc! { "42213", "alice", 10.0,  5.0, 135364, "some app" }
>>>>>>> 4f6da33a
    ]))
}<|MERGE_RESOLUTION|>--- conflicted
+++ resolved
@@ -83,8 +83,7 @@
 	    }
 	});
 
-<<<<<<< HEAD
-    assert!(parsed_test_output().into_iter().eq(vec![
+    assert!(parsed_partial_test_output().into_iter().eq(vec![
         proc! {  2022, "bob",   10.0, 20.0, 553348, "slack" },
         proc! { 42178, "bob",   10.0, 15.0, 353348, "chromium" },
         proc! { 42178, "bob",   10.0, 15.0,   5536, "chromium" },
@@ -92,15 +91,5 @@
         proc! { 42191, "bob",   10.0,  5.0,   5552, "someapp" },
         proc! { 42213, "alice", 10.0,  5.0, 348904, "some app" },
         proc! { 42213, "alice", 10.0,  5.0, 135364, "some app" }
-=======
-    assert!(parsed_partial_test_output().into_iter().eq(vec![
-        proc! {  "2022", "bob",   10.0, 20.0, 553348, "slack" },
-        proc! { "42178", "bob",   10.0, 15.0, 353348, "chromium" },
-        proc! { "42178", "bob",   10.0, 15.0,   5536, "chromium" },
-        proc! { "42189", "alice", 10.0,  5.0,   5528, "slack" },
-        proc! { "42191", "bob",   10.0,  5.0,   5552, "someapp" },
-        proc! { "42213", "alice", 10.0,  5.0, 348904, "some app" },
-        proc! { "42213", "alice", 10.0,  5.0, 135364, "some app" }
->>>>>>> 4f6da33a
     ]))
 }