--- conflicted
+++ resolved
@@ -19,13 +19,7 @@
     pub command: String,     // The command, _unknown_ for zombies, _noinfo_ if not known
 }
 
-<<<<<<< HEAD
-pub fn get_nvidia_information(
-    user_by_pid: &HashMap<usize, String>,
-) -> Vec<Process> {
-=======
-pub fn get_nvidia_information(user_by_pid: &HashMap<String, String>) -> Vec<Process> {
->>>>>>> 4f6da33a
+pub fn get_nvidia_information(user_by_pid: &HashMap<usize, String>) -> Vec<Process> {
     if let Some(pmon_raw_text) = command::safe_command(NVIDIA_PMON_COMMAND, TIMEOUT_SECONDS) {
         let mut processes = parse_pmon_output(&pmon_raw_text, user_by_pid);
         if let Some(query_raw_text) = command::safe_command(NVIDIA_QUERY_COMMAND, TIMEOUT_SECONDS) {
