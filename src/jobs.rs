// A "job manager" that allows pids to be mapped to job numbers in a reliable way, this abstracts
// the job queue (if any) away from the rest of sonar.

use crate::process;

pub trait JobManager {
<<<<<<< HEAD
    fn job_id_from_pid(&mut self, pid: usize, processes: &[process::Process]) -> usize;
=======
    fn job_id_from_pid(&mut self, pid: String, processes: &[process::Process]) -> usize;
    fn need_process_tree(&mut self) -> bool;
>>>>>>> 4f6da33a
}<|MERGE_RESOLUTION|>--- conflicted
+++ resolved
@@ -4,10 +4,6 @@
 use crate::process;
 
 pub trait JobManager {
-<<<<<<< HEAD
     fn job_id_from_pid(&mut self, pid: usize, processes: &[process::Process]) -> usize;
-=======
-    fn job_id_from_pid(&mut self, pid: String, processes: &[process::Process]) -> usize;
     fn need_process_tree(&mut self) -> bool;
->>>>>>> 4f6da33a
 }