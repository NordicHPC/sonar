#![allow(unused_imports)]
#![allow(unused_macros)]

// Populate a HashSet.
#[cfg(test)]
macro_rules! set(
    { $($key:expr),+ } => {
        {
            let mut m = ::std::collections::HashSet::new();
            $(
                m.insert($key);
            )+
            m
        }
     };
);

// Populate a HashMap.
#[cfg(test)]
macro_rules! map(
    { $($key:expr => $value:expr),+ } => {
        {
            let mut m = ::std::collections::HashMap::new();
            $(
                m.insert($key, $value);
            )+
            m
        }
     };
);

#[cfg(test)]
pub(crate) use map;

#[cfg(test)]
pub(crate) use set;

// Carve up a line of text into space-separated chunks + the start indices of the chunks.
pub fn chunks(input: &str) -> (Vec<usize>, Vec<&str>) {
    let mut start_indices: Vec<usize> = Vec::new();
    let mut parts: Vec<&str> = Vec::new();

    let mut last_index = 0;
    for (index, c) in input.char_indices() {
        if c.is_whitespace() {
            if last_index != index {
                start_indices.push(last_index);
                parts.push(&input[last_index..index]);
            }
            last_index = index + 1;
        }
    }

    if last_index < input.len() {
        start_indices.push(last_index);
        parts.push(&input[last_index..]);
    }

    (start_indices, parts)
}

// Round `n` to 3 decimal places.
pub fn three_places(n: f64) -> f64 {
    (n * 1000.0).round() / 1000.0
}

<<<<<<< HEAD
// Insert \ before " and \
// Insert escape sequences for well-known control chars.
// Translate all other control chars to spaces (it's possible to do better).
pub fn json_quote(s: &str) -> String {
    let mut t = "".to_string();
    for c in s.chars() {
        match c {
            '"' | '\\' => {
                t.push('\\');
                t.push(c);
            }
            '\n' => {
                t.push_str("\\n");
            }
            '\r' => {
                t.push_str("\\r");
            }
            '\t' => {
                t.push_str("\\t");
            }
            _ctl if c < ' ' => {
                t.push(' ');
=======
// If the value contains a , or " then quote the string, and double every "
pub fn csv_quote(s: &str) -> String {
    let mut t = "".to_string();
    let mut must_quote = false;
    for c in s.chars() {
        match c {
            '"' => {
                t.push(c);
                t.push(c);
                must_quote = true;
            }
            ',' => {
                t.push(c);
                must_quote = true;
>>>>>>> a022d7c0
            }
            _ => {
                t.push(c);
            }
        }
    }
<<<<<<< HEAD
=======
    if must_quote {
        t = "\"".to_string() + &t + "\""
    }
>>>>>>> a022d7c0
    t
}

#[test]
<<<<<<< HEAD
pub fn json_quote_test() {
    assert!(&json_quote("abcde") == "abcde");
    assert!(&json_quote(r#"abc\de"#) == r#"abc\\de"#);
    assert!(&json_quote(r#"abc"de"#) == r#"abc\"de"#);
    assert!(&json_quote("abc\nde") == r#"abc\nde"#);
    assert!(&json_quote("abc\rde") == r#"abc\rde"#);
    assert!(&json_quote("abc	de") == r#"abc\tde"#);
    assert!(&json_quote("abc\u{0008}de") == r#"abc de"#);
=======
pub fn csv_quote_test() {
    assert!(&csv_quote("abcde") == "abcde");
    assert!(&csv_quote(r#"abc,de"#) == r#""abc,de""#);
    assert!(&csv_quote(r#"abc"de"#) == r#""abc""de""#);
    assert!(&csv_quote(r#"abc""de"#) == r#""abc""""de""#);
>>>>>>> a022d7c0
}<|MERGE_RESOLUTION|>--- conflicted
+++ resolved
@@ -64,7 +64,6 @@
     (n * 1000.0).round() / 1000.0
 }
 
-<<<<<<< HEAD
 // Insert \ before " and \
 // Insert escape sequences for well-known control chars.
 // Translate all other control chars to spaces (it's possible to do better).
@@ -87,7 +86,26 @@
             }
             _ctl if c < ' ' => {
                 t.push(' ');
-=======
+            }
+            _ => {
+                t.push(c);
+            }
+        }
+    }
+    t
+}
+
+#[test]
+pub fn json_quote_test() {
+    assert!(&json_quote("abcde") == "abcde");
+    assert!(&json_quote(r#"abc\de"#) == r#"abc\\de"#);
+    assert!(&json_quote(r#"abc"de"#) == r#"abc\"de"#);
+    assert!(&json_quote("abc\nde") == r#"abc\nde"#);
+    assert!(&json_quote("abc\rde") == r#"abc\rde"#);
+    assert!(&json_quote("abc	de") == r#"abc\tde"#);
+    assert!(&json_quote("abc\u{0008}de") == r#"abc de"#);
+}
+
 // If the value contains a , or " then quote the string, and double every "
 pub fn csv_quote(s: &str) -> String {
     let mut t = "".to_string();
@@ -102,37 +120,22 @@
             ',' => {
                 t.push(c);
                 must_quote = true;
->>>>>>> a022d7c0
             }
             _ => {
                 t.push(c);
             }
         }
     }
-<<<<<<< HEAD
-=======
     if must_quote {
         t = "\"".to_string() + &t + "\""
     }
->>>>>>> a022d7c0
     t
 }
 
 #[test]
-<<<<<<< HEAD
-pub fn json_quote_test() {
-    assert!(&json_quote("abcde") == "abcde");
-    assert!(&json_quote(r#"abc\de"#) == r#"abc\\de"#);
-    assert!(&json_quote(r#"abc"de"#) == r#"abc\"de"#);
-    assert!(&json_quote("abc\nde") == r#"abc\nde"#);
-    assert!(&json_quote("abc\rde") == r#"abc\rde"#);
-    assert!(&json_quote("abc	de") == r#"abc\tde"#);
-    assert!(&json_quote("abc\u{0008}de") == r#"abc de"#);
-=======
 pub fn csv_quote_test() {
     assert!(&csv_quote("abcde") == "abcde");
     assert!(&csv_quote(r#"abc,de"#) == r#""abc,de""#);
     assert!(&csv_quote(r#"abc"de"#) == r#""abc""de""#);
     assert!(&csv_quote(r#"abc""de"#) == r#""abc""""de""#);
->>>>>>> a022d7c0
 }