--- conflicted
+++ resolved
@@ -1,9 +1,3 @@
-<<<<<<< HEAD
-extern crate env_logger;
-=======
-use clap::{Parser, Subcommand};
->>>>>>> e572e254
-
 mod amd;
 mod batchless;
 mod command;
@@ -181,11 +175,9 @@
                     exclude_users,
                     exclude_commands,
                     lockdir,
-                }
-            }
-            "sysinfo" => {
-                return Commands::Sysinfo {}
-            }
+                };
+            }
+            "sysinfo" => return Commands::Sysinfo {},
             "help" => {
                 usage(false);
             }
@@ -209,9 +201,7 @@
 fn parsed_value<T: std::str::FromStr>(mut args: std::env::Args) -> (std::env::Args, Option<T>) {
     if let Some(val) = args.next() {
         match val.parse::<T>() {
-            Ok(value) => {
-                (args, Some(value))
-            }
+            Ok(value) => (args, Some(value)),
             _ => {
                 usage(true);
             }
@@ -225,7 +215,8 @@
     let mut stdout = std::io::stdout();
     let mut stderr = std::io::stderr();
     let out: &mut dyn std::io::Write = if is_error { &mut stderr } else { &mut stdout };
-    let _ = out.write(b"Usage: sonar <COMMAND>
+    let _ = out.write(
+        b"Usage: sonar <COMMAND>
 
 Commands:
   ps       Take a snapshot of the currently running processes
@@ -255,7 +246,8 @@
   --lockdir directory
       Create a per-host lockfile in this directory and exit early if the file
       exists on startup [default: none]
-");
+",
+    );
     let _ = out.flush();
     std::process::exit(if is_error { 2 } else { 0 });
 }