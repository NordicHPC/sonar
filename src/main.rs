--- conflicted
+++ resolved
@@ -12,11 +12,8 @@
 mod procfsapi;
 mod ps;
 mod slurm;
-<<<<<<< HEAD
 mod sysinfo;
-=======
 mod users;
->>>>>>> 7be0d99e
 mod util;
 
 const TIMEOUT_SECONDS: u64 = 5; // For subprocesses
