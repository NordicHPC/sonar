--- conflicted
+++ resolved
@@ -1,10 +1,7 @@
 use clap::{Parser, Subcommand};
 
 mod amd;
-<<<<<<< HEAD
-=======
 mod batchless;
->>>>>>> 3cb04eb3
 mod command;
 mod jobs;
 mod nvidia;
