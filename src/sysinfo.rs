use crate::amd;
use crate::gpu;
<<<<<<< HEAD
use crate::log;
=======
use crate::hostname;
>>>>>>> cb4349ad
use crate::nvidia;
use crate::procfs;
use crate::procfsapi;
use crate::util;

use std::io;

pub fn show_system(timestamp: &str) {
    let fs = procfsapi::RealFS::new();
    let mut writer = io::stdout();
    match do_show_system(&mut writer, &fs, timestamp) {
        Ok(_) => {}
        Err(e) => {
            log::error(&format!("sysinfo failed: {e}"));
        }
    }
}

const GIB: usize = 1024 * 1024 * 1024;

fn do_show_system(writer: &mut dyn io::Write, fs: &dyn procfsapi::ProcfsAPI, timestamp: &str) -> Result<(), String> {
    let (model, sockets, cores_per_socket, threads_per_core) = procfs::get_cpu_info(fs)?;
    let mem_by = procfs::get_memtotal_kib(fs)? * 1024;
    let mem_gib = (mem_by as f64 / GIB as f64).round() as i64;
    let mut cards = if let Some(cs) = nvidia::get_nvidia_configuration() {
        cs
    } else if let Some(cs) = amd::get_amd_configuration() {
        cs
    } else {
        vec![]
    };
    let hostname = hostname::get().unwrap().into_string().unwrap();
    let ht = if threads_per_core > 1 {
        " (hyperthreaded)"
    } else {
        ""
    };
    let (gpu_desc, gpu_cards, gpumem_gb) = if !cards.is_empty() {
        // Sort cards
        cards.sort_by(|a: &gpu::Card, b: &gpu::Card| {
            if a.model == b.model {
                a.mem_size_kib.cmp(&b.mem_size_kib)
            } else {
                a.model.cmp(&b.model)
            }
        });

        // Merge equal cards
        let mut i = 0;
        let mut gpu_desc = "".to_string();
        while i < cards.len() {
            let first = i;
            while i < cards.len() && cards[i] == cards[first] {
                i += 1;
            }
            let memsize = if cards[first].mem_size_kib > 0 {
                (cards[first].mem_size_kib * 1024 / GIB as i64).to_string()
            } else {
                "unknown ".to_string()
            };
            gpu_desc += &format!(", {}x {} @ {}GiB", (i - first), cards[first].model, memsize);
        }

        // Compute aggregate data
        let gpu_cards = cards.len() as i32;
        let mut total_mem_by = 0i64;
        for c in &cards {
            total_mem_by += c.mem_size_kib * 1024;
        }
        (gpu_desc, gpu_cards, total_mem_by / GIB as i64)
    } else {
        ("".to_string(), 0, 0)
    };
    let timestamp = util::json_quote(timestamp);
    let hostname = util::json_quote(&hostname);
    let description = util::json_quote(&format!("{sockets}x{cores_per_socket}{ht} {model}, {mem_gib} GiB{gpu_desc}"));
    let cpu_cores = sockets * cores_per_socket * threads_per_core;

    // Note the field names here are used by decoders that are developed separately, and they should
    // be considered set in stone.

    let s = format!(r#"{{
  "timestamp": "{timestamp}",
  "hostname": "{hostname}",
  "description": "{description}",
  "cpu_cores": {cpu_cores},
  "mem_gb": {mem_gib},
  "gpu_cards": {gpu_cards},
  "gpumem_gb": {gpumem_gb}
}}
"#);

    // Ignore I/O errors.

    let _ = writer.write(s.as_bytes());
    let _ = writer.flush();
    Ok(())
}

// Currently the test for do_show_system() is black-box, see ../tests.  The reason for this is partly
// that not all the system interfaces used by that function are virtualized at this time, and partly
// that we only care that the output syntax looks right.<|MERGE_RESOLUTION|>--- conflicted
+++ resolved
@@ -1,10 +1,7 @@
 use crate::amd;
 use crate::gpu;
-<<<<<<< HEAD
+use crate::hostname;
 use crate::log;
-=======
-use crate::hostname;
->>>>>>> cb4349ad
 use crate::nvidia;
 use crate::procfs;
 use crate::procfsapi;
@@ -25,7 +22,11 @@
 
 const GIB: usize = 1024 * 1024 * 1024;
 
-fn do_show_system(writer: &mut dyn io::Write, fs: &dyn procfsapi::ProcfsAPI, timestamp: &str) -> Result<(), String> {
+fn do_show_system(
+    writer: &mut dyn io::Write,
+    fs: &dyn procfsapi::ProcfsAPI,
+    timestamp: &str,
+) -> Result<(), String> {
     let (model, sockets, cores_per_socket, threads_per_core) = procfs::get_cpu_info(fs)?;
     let mem_by = procfs::get_memtotal_kib(fs)? * 1024;
     let mem_gib = (mem_by as f64 / GIB as f64).round() as i64;
@@ -80,13 +81,16 @@
     };
     let timestamp = util::json_quote(timestamp);
     let hostname = util::json_quote(&hostname);
-    let description = util::json_quote(&format!("{sockets}x{cores_per_socket}{ht} {model}, {mem_gib} GiB{gpu_desc}"));
+    let description = util::json_quote(&format!(
+        "{sockets}x{cores_per_socket}{ht} {model}, {mem_gib} GiB{gpu_desc}"
+    ));
     let cpu_cores = sockets * cores_per_socket * threads_per_core;
 
     // Note the field names here are used by decoders that are developed separately, and they should
     // be considered set in stone.
 
-    let s = format!(r#"{{
+    let s = format!(
+        r#"{{
   "timestamp": "{timestamp}",
   "hostname": "{hostname}",
   "description": "{description}",
@@ -95,7 +99,8 @@
   "gpu_cards": {gpu_cards},
   "gpumem_gb": {gpumem_gb}
 }}
-"#);
+"#
+    );
 
     // Ignore I/O errors.
 
