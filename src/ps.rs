--- conflicted
+++ resolved
@@ -1,12 +1,8 @@
 #![allow(clippy::type_complexity)]
 #![allow(clippy::too_many_arguments)]
 
-<<<<<<< HEAD
+use crate::amd;
 use crate::jobs;
-=======
-use crate::amd;
-use crate::command;
->>>>>>> be5f9f9f
 use crate::nvidia;
 use crate::process;
 use crate::util::{three_places, time_iso8601};
@@ -148,16 +144,18 @@
 }
 
 fn add_gpu_info(
-    processes_by_slurm_job_id: &mut HashMap<(String, usize, String), JobInfo>,
+    jobs: &mut dyn jobs::JobManager,
+    processes_by_job_id: &mut HashMap<(String, usize, String), JobInfo>,
+    ps_output: &[process::Process],
     gpu_output: Vec<nvidia::Process>,
 ) {
     for ((user, pid, command), (gpu_mask, gpu_percentage, gpu_mem_percentage, gpu_mem_size)) in
         extract_nvidia_processes(&gpu_output)
     {
         add_job_info(
-            processes_by_slurm_job_id,
+            processes_by_job_id,
             user,
-            pid,
+            jobs.job_id_from_pid(pid, ps_output),
             command,
             0.0,
             0,
@@ -235,34 +233,8 @@
         }
     }
 
-<<<<<<< HEAD
-    let nvidia_output = nvidia::get_nvidia_information(&user_by_pid);
-    for ((user, pid, command), (gpu_mask, gpu_percentage, gpu_mem_percentage, gpu_mem_size)) in
-        extract_nvidia_processes(&nvidia_output)
-    {
-        add_job_info(
-            &mut processes_by_job_id,
-            user,
-            jobs.job_id_from_pid(pid, &ps_output),
-            command,
-            0.0,
-            0,
-            gpu_mask,
-            gpu_percentage,
-            gpu_mem_percentage,
-            gpu_mem_size,
-        );
-    }
-=======
-    add_gpu_info(
-        &mut processes_by_slurm_job_id,
-        nvidia::get_nvidia_information(timeout_seconds, &user_by_pid),
-    );
-    add_gpu_info(
-        &mut processes_by_slurm_job_id,
-        amd::get_amd_information(&user_by_pid),
-    );
->>>>>>> be5f9f9f
+    add_gpu_info(jobs, &mut processes_by_job_id, &ps_output, nvidia::get_nvidia_information(&user_by_pid));
+    add_gpu_info(jobs, &mut processes_by_job_id, &ps_output, amd::get_amd_information(&user_by_pid));
 
     let mut writer = Writer::from_writer(io::stdout());
 
